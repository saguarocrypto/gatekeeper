--- conflicted
+++ resolved
@@ -15,15 +15,13 @@
 
 The user will then need to re-submit the transaction. The transaction succeeds when a non-sandwiching validator is in the leader slot.
 
+For detailed information about all available instructions, including core CRUD operations and helper functions, see the [Saguaro Gatekeeper Instructions Guide](programs/saguaro-gatekeeper/src/README.md).
+
 ## Deployment
 
 Gatekeeper is deployed in the following Program ID:
 
 - Mainnet: `saGUaroo4mjAcckhEPhtSRthGgFLdQpBvQvuwdf7YG3`
-
-## Documentation
-
-For detailed information about all available instructions, including core CRUD operations and helper functions, see the [Saguaro Gatekeeper Instructions Guide](programs/saguaro-gatekeeper/src/README.md).
 
 ## CPI Integration Guide
 
@@ -214,7 +212,7 @@
     /// The Clock sysvar, required by the Gatekeeper.
     pub clock: Sysvar<'info, Clock>,
 }
-<<<<<<< HEAD
+
 ```
 
 ## Gatekeeper Setup Examples
@@ -343,11 +341,7 @@
 - Each bit represents one slot: `0` = ungated, `1` = gated
 - PDA derivation: `[b"sandwich_validators", authority.key(), epoch.to_le_bytes()]`
 - Maximum 100 slots per `modifySandwichValidators` transaction
-=======
-
-```
 
 ## Support
 
-For feedback and support requests, please submit a PR to this repo or message [@saguarocrypto](https://x.com/saguarocrypto) on Twitter/X.
->>>>>>> 3a39e6a5
+For feedback and support requests, please submit a PR to this repo or message [@saguarocrypto](https://x.com/saguarocrypto) on Twitter/X.